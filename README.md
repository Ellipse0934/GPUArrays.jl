<<<<<<< HEAD
# JTensors
=======
# JTensors (formerly GPUArrays)
>>>>>>> 83119352

[![Build Status](https://travis-ci.org/SimonDanisch/JTensors.jl.svg?branch=master)](https://travis-ci.org/SimonDanisch/JTensors.jl)


Prototype for a GPU Array library. 
It implements the Base AbstractArray interface for Julia's various GPU backends.

We're using Julia's JIT to generate optimized kernels for map/broadcast operations.
The compilation for the GPU is done with [CUDAnative.jl](https://github.com/JuliaGPU/CUDAnative.jl/)
and for OpenCL and OpenGL [Transpiler.jl](https://github.com/SimonDanisch/Transpiler.jl) is used.
In the further future it's planned to replace the transpiler by the same approach
CUDAnative.jl is using (via LLVM + SPIR-V).

This allows to get more involved functionality, like complex arithmetic, for free, since we can compile what's already in Julia Base.

JTensors relies heavily on dot broadcasting. The great thing about dot broadcasting in Julia is, that it [actually fuses operations syntactically](http://julialang.org/blog/2017/01/moredots), which is vital for performance on the GPU.
E.g.:

```Julia
out .= a .+ b ./ c .+ 1
```

Will result in one GPU kernel call to a function that combines the operations without any extra allocations.
This allows JTensors to offer a lot of functionality with minimal code.

#### Main type:

```Julia
type JTensor{T, N, B, C} <: DenseArray{T, N}
    buffer::B # GPU buffer, allocated by context
    size::NTuple{N, Int} # size of the array
    context::C # GPU context
end
```

#### Scope

Current backends: OpenCL, CUDA

Planned backends: OpenGL, Vulkan

Implemented for all backends:
```Julia
map(f, ::JTensor...)
map!(f, dest::JTensor, ::JTensor...)

# maps
mapidx(f, A::JTensor, args...) do idx, a, args...
    # e.g
    if idx < length(A)
        a[idx+1] = a[idx]
    end
end


broadcast(f, ::JTensor...)
broadcast!(f, dest::JTensor, ::JTensor...)

<<<<<<< HEAD
stencil(f, window::Shape, ::JTensor...)

# JTensor's must be "registered" if you want to use them in the loop body
# will translate into map_idx(A, B)
@gpu A::JTensor, B::JTensor for loop_head
    body
end
=======
>>>>>>> 83119352

```


CLFFT, CUFFT, CLBLAS and CUBLAS will soon be supported.
<<<<<<< HEAD
A prototype of the support can be found here: https://github.com/JuliaGPU/JTensors.jl/blob/sd/glsl/src/blas.jl
=======
A prototype of generic support of these libraries can be found in [blas.jl](https://github.com/JuliaGPU/GPUArrays.jl/blob/sd/glsl/src/blas.jl).
The OpenCL backend already supports mat mul via `CLBLAS.gemm!` and `fft!`/`ifft!`.
CUDAnative could support these easily as well, but we currently run into problems with the interactions of `CUDAdrv` and `CUDArt`.


# TODO / up for grabs

* mapreduce (there is a first working version for cudanative)
* stencil operations
* more tests
* tests, that actually only switch the backend but use the same code
* performance improvements!!
* implement push!, append!, resize!, getindex, setindex!
* interop between OpenCL, CUDA and OpenGL is there as a protype, but needs propper hooking up via `Base.copy!` / `convert`
* share implementation of broadcast etc between backends. Currently they don't, since there are still subtle differences which should be elimated over time!
>>>>>>> 83119352
<|MERGE_RESOLUTION|>--- conflicted
+++ resolved
@@ -1,13 +1,9 @@
-<<<<<<< HEAD
-# JTensors
-=======
 # JTensors (formerly GPUArrays)
->>>>>>> 83119352
 
 [![Build Status](https://travis-ci.org/SimonDanisch/JTensors.jl.svg?branch=master)](https://travis-ci.org/SimonDanisch/JTensors.jl)
 
 
-Prototype for a GPU Array library. 
+Prototype for a GPU Array library.
 It implements the Base AbstractArray interface for Julia's various GPU backends.
 
 We're using Julia's JIT to generate optimized kernels for map/broadcast operations.
@@ -45,6 +41,7 @@
 Planned backends: OpenGL, Vulkan
 
 Implemented for all backends:
+
 ```Julia
 map(f, ::JTensor...)
 map!(f, dest::JTensor, ::JTensor...)
@@ -61,25 +58,11 @@
 broadcast(f, ::JTensor...)
 broadcast!(f, dest::JTensor, ::JTensor...)
 
-<<<<<<< HEAD
-stencil(f, window::Shape, ::JTensor...)
-
-# JTensor's must be "registered" if you want to use them in the loop body
-# will translate into map_idx(A, B)
-@gpu A::JTensor, B::JTensor for loop_head
-    body
-end
-=======
->>>>>>> 83119352
-
 ```
 
 
 CLFFT, CUFFT, CLBLAS and CUBLAS will soon be supported.
-<<<<<<< HEAD
-A prototype of the support can be found here: https://github.com/JuliaGPU/JTensors.jl/blob/sd/glsl/src/blas.jl
-=======
-A prototype of generic support of these libraries can be found in [blas.jl](https://github.com/JuliaGPU/GPUArrays.jl/blob/sd/glsl/src/blas.jl).
+A prototype of generic support of these libraries can be found in [blas.jl](https://github.com/JuliaGPU/JTensors.jl/blob/sd/glsl/src/blas.jl).
 The OpenCL backend already supports mat mul via `CLBLAS.gemm!` and `fft!`/`ifft!`.
 CUDAnative could support these easily as well, but we currently run into problems with the interactions of `CUDAdrv` and `CUDArt`.
 
@@ -93,5 +76,4 @@
 * performance improvements!!
 * implement push!, append!, resize!, getindex, setindex!
 * interop between OpenCL, CUDA and OpenGL is there as a protype, but needs propper hooking up via `Base.copy!` / `convert`
-* share implementation of broadcast etc between backends. Currently they don't, since there are still subtle differences which should be elimated over time!
->>>>>>> 83119352
+* share implementation of broadcast etc between backends. Currently they don't, since there are still subtle differences which should be elimated over time!