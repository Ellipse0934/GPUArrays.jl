#=
Abstraction over the GPU thread indexing functions.
Uses CUDA like names
=#
for f in (:blockidx, :blockdim, :threadidx), sym in (:x, :y, :z)
    fname = Symbol(string(f, '_', sym))
    @eval $fname(state)::Cuint = error("Not implemented")
    @eval export $fname
end
"""
in CUDA terms `__synchronize`
"""
function synchronize_threads(state)
    error("Not implemented")
end

"""
linear index in a GPU kernel
"""
<<<<<<< HEAD
@inline function linear_index(state)
    Cuint((blockidx_x(state) - Cuint(1)) * blockdim_x(state) + threadidx_x(state))
=======
@inline function linear_index(state, A::T) where T
    Cuint((blockidx_x(A) - Cuint(1)) * blockdim_x(A) + threadidx_x(A))
>>>>>>> 80a3a3d2
end

"""
Blocks until all operations are finished on `A`
"""
function synchronize(A::GPUArray)
    # fallback is a noop, for backends not needing synchronization. This
    # makes it easier to write generic code that also works for AbstractArrays
end
"""
Gets the device associated to the Array `A`
"""
function device(A::GPUArray)
    # fallback is a noop, for backends not needing synchronization. This
    # makes it easier to write generic code that also works for AbstractArrays
end


@inline function synchronize_threads(A)
    CUDAnative.__syncthreads()
end

macro linearidx(A, statesym = :state)
<<<<<<< HEAD
  quote
    A = $(esc(A))
    i = linear_index($(esc(statesym)))
    i > length(A) && return
    i
  end
=======
    quote
        A = $(esc(A))
        i = linear_index($(esc(statesym)), A)
        i > length(A) && return
        i
    end
>>>>>>> 80a3a3d2
end
macro cartesianidx(A, statesym = :state)
    quote
        A = $(esc(A))
        i = @linearidx(A, $(esc(statesym)))
        gpu_ind2sub(A, i)
    end
end


"""
`A` must be an GPUArray and will help to dispatch to the correct GPU backend
and supplies queues and contexts.
Calls kernel with `kernel(state, args...)`, where state is dependant on the backend
and can be used for e.g getting an index into A with `linear_index(state)`.
Optionally, number of blocks threads can be specified.
Falls back to some heuristic dependant on the size of `A`
"""
function gpu_call(kernel, A::AbstractArray, args::Tuple, blocks = length(A), threads = nothing)
    kernel(args...)
end<|MERGE_RESOLUTION|>--- conflicted
+++ resolved
@@ -17,13 +17,8 @@
 """
 linear index in a GPU kernel
 """
-<<<<<<< HEAD
 @inline function linear_index(state)
     Cuint((blockidx_x(state) - Cuint(1)) * blockdim_x(state) + threadidx_x(state))
-=======
-@inline function linear_index(state, A::T) where T
-    Cuint((blockidx_x(A) - Cuint(1)) * blockdim_x(A) + threadidx_x(A))
->>>>>>> 80a3a3d2
 end
 
 """
@@ -47,21 +42,12 @@
 end
 
 macro linearidx(A, statesym = :state)
-<<<<<<< HEAD
   quote
     A = $(esc(A))
     i = linear_index($(esc(statesym)))
     i > length(A) && return
     i
   end
-=======
-    quote
-        A = $(esc(A))
-        i = linear_index($(esc(statesym)), A)
-        i > length(A) && return
-        i
-    end
->>>>>>> 80a3a3d2
 end
 macro cartesianidx(A, statesym = :state)
     quote
